/* Copyright (c) 2014-2015, Stanislaw Halik <sthalik@misaki.pl>

 * Permission to use, copy, modify, and/or distribute this
 * software for any purpose with or without fee is hereby granted,
 * provided that the above copyright notice and this permission
 * notice appear in all copies.
 */

#pragma once

#include <QMainWindow>
#include <QKeySequence>
#include <QShortcut>
#include <QPixmap>
#include <QTimer>
#include <QSystemTrayIcon>
#include <QString>
#include <QMenu>

#include <vector>
#include <tuple>

#include "ui_main.h"

#include "opentrack-compat/options.hpp"
#include "opentrack/main-settings.hpp"
#include "opentrack/plugin-support.hpp"
#include "opentrack/tracker.h"
#include "opentrack/shortcuts.h"
#include "opentrack/work.hpp"
#include "opentrack/state.hpp"
#include "curve-config.h"
#include "options-dialog.hpp"
#include "process_detector.h"
#include "software-update-dialog.hpp"

using namespace options;

class MainWindow : public QMainWindow, private State
{
    Q_OBJECT
    
    Shortcuts global_shortcuts;

    Ui::OpentrackUI ui;
    mem<QSystemTrayIcon> tray;
    QTimer pose_update_timer;
    QTimer det_timer;
    QTimer config_list_timer;
    mem<OptionsDialog> options_widget;
    mem<MapWidget> mapping_widget;
    QShortcut kbd_quit;
<<<<<<< HEAD
    QPixmap no_feed_pixmap;
=======
    mem<IFilterDialog> pFilterDialog;
>>>>>>> f02baa08
    mem<IProtocolDialog> pProtocolDialog;
    process_detector_worker det;
    QMenu profile_menu;
    bool is_refreshing_profiles;
    volatile bool keys_paused;
    QTimer save_timer;
    update_dialog::query update_query;

    mem<dylib> current_protocol()
    {
        return modules.protocols().value(ui.iconcomboProtocol->currentIndex(), nullptr);
    }

    void changeEvent(QEvent* e) override;

    void load_settings();
    void updateButtonState(bool running, bool inertialp);
    void display_pose(const double* mapped, const double* raw);
    void ensure_tray();
    void set_title(const QString& game_title = QStringLiteral(""));
    static bool get_new_config_name_from_dialog(QString &ret);
    void set_profile(const QString& profile);
    void maybe_save();
<<<<<<< HEAD
    bool maybe_not_close_tracking();
    void closeEvent(QCloseEvent *e) override;
=======
    void register_shortcuts();
>>>>>>> f02baa08
private slots:
    void _save();
    void save();
    void exit();
    void profileSelected(QString name);

    void showProtocolSettings();
    void show_options_dialog();
    void showCurveConfiguration();
    void showHeadPose();

    void restore_from_tray(QSystemTrayIcon::ActivationReason);
    void maybe_start_profile_from_executable();

    void make_empty_config();
    void make_copied_config();
    void open_config_directory();
    void refresh_config_list();

    void startTracker();
    void stopTracker();
    void reload_options();
    void mark_minimized(bool is_minimized);
signals:
    void emit_start_tracker();
    void emit_stop_tracker();
    void emit_toggle_tracker();
    
    void emit_minimized(bool);
public:
    MainWindow();
    ~MainWindow();
    void save_mappings();
    void load_mappings();
    static void set_working_directory();
};<|MERGE_RESOLUTION|>--- conflicted
+++ resolved
@@ -36,7 +36,7 @@
 
 using namespace options;
 
-class MainWindow : public QMainWindow, private State
+class MainWindow : public QMainWindow, public State
 {
     Q_OBJECT
     
@@ -50,11 +50,6 @@
     mem<OptionsDialog> options_widget;
     mem<MapWidget> mapping_widget;
     QShortcut kbd_quit;
-<<<<<<< HEAD
-    QPixmap no_feed_pixmap;
-=======
-    mem<IFilterDialog> pFilterDialog;
->>>>>>> f02baa08
     mem<IProtocolDialog> pProtocolDialog;
     process_detector_worker det;
     QMenu profile_menu;
@@ -78,12 +73,9 @@
     static bool get_new_config_name_from_dialog(QString &ret);
     void set_profile(const QString& profile);
     void maybe_save();
-<<<<<<< HEAD
     bool maybe_not_close_tracking();
     void closeEvent(QCloseEvent *e) override;
-=======
     void register_shortcuts();
->>>>>>> f02baa08
 private slots:
     void _save();
     void save();
