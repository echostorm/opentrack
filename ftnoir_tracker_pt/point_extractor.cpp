/* Copyright (c) 2012 Patrick Ruoff
 *
 * Permission to use, copy, modify, and/or distribute this software for any
 * purpose with or without fee is hereby granted, provided that the above
 * copyright notice and this permission notice appear in all copies.
 */

#include "point_extractor.h"
#include <QDebug>

#ifdef DEBUG_EXTRACTION
#   include "opentrack/timer.hpp"
#endif

using namespace cv;
using namespace std;


PointExtractor::PointExtractor(){
	//if (!AllocConsole()){}
	//else SetConsoleTitle("debug");
	//freopen("CON", "w", stdout);
	//freopen("CON", "w", stderr);
}
// ----------------------------------------------------------------------------
std::vector<Vec2f> PointExtractor::extract_points(Mat& frame)
{
	const int W = frame.cols;
	const int H = frame.rows; 

<<<<<<< HEAD
	// clear old points
	points.clear();

    // convert to grayscale
    Mat frame_gray;
    cvtColor(frame, frame_gray, cv::COLOR_RGB2GRAY);
    
    int primary = s.threshold;
	
    // mask for everything that passes the threshold (or: the upper threshold of the hysteresis)
    Mat frame_bin;
    
    threshold(frame_gray, frame_bin, primary, 255, THRESH_BINARY);
    
=======
	// convert to grayscale
	Mat frame_gray;
    cvtColor(frame, frame_gray, cv::COLOR_RGB2GRAY);
   
>>>>>>> e94be88e
    int min_size = s.min_point_size;
    int max_size = s.max_point_size;
    
    unsigned int region_size_min = 3.14*min_size*min_size/4.0;
	unsigned int region_size_max = 3.14*max_size*max_size/4.0;
<<<<<<< HEAD

	int blob_index = 1;
	for (int y=0; y<H; y++)
	{
		if (blob_index >= 255) break;
		for (int x=0; x<W; x++)
		{
			if (blob_index >= 255) break;

			// find connected components with floodfill
			if (frame_bin.at<unsigned char>(y,x) != 255) continue;
			Rect rect;

			floodFill(frame_bin, Point(x,y), Scalar(blob_index), &rect, Scalar(0), Scalar(0), FLOODFILL_FIXED_RANGE);
			blob_index++;

			// calculate the size of the connected component
			unsigned int region_size = 0;
			for (int i=rect.y; i < (rect.y+rect.height); i++)
			{
				for (int j=rect.x; j < (rect.x+rect.width); j++)
				{
					if (frame_bin.at<unsigned char>(i,j) != blob_index-1) continue;
					region_size++;
			 	}
			}
			
			if (region_size < region_size_min || region_size > region_size_max) continue; 

			// calculate the center of mass:
			// mx = (sum_ij j*f(frame_grey_ij)) / (sum_ij f(frame_grey_ij))
			// my = ...
			// f maps from [threshold,256] -> [0, 1], lower values are mapped to 0 
			float m = 0;
			float mx = 0;
			float my = 0;
			for (int i=rect.y; i < (rect.y+rect.height); i++)
			{
				for (int j=rect.x; j < (rect.x+rect.width); j++)
				{
					if (frame_bin.at<unsigned char>(i,j) != blob_index-1) continue;
					float val;

                                        val = frame_gray.at<unsigned char>(i,j);
                                        val = float(val - primary)/(256 - primary);
                                        val = val*val; // makes it more stable (less emphasis on low values, more on the peak)

					m  +=     val;
					mx += j * val;
					my += i * val; 
				}
			}

			// convert to centered camera coordinate system with y axis upwards 
			Vec2f c;
			c[0] =  (mx/m - W/2)/W;
			c[1] = -(my/m - H/2)/W;
			//qDebug()<<blob_index<<"  => "<<c[0]<<" "<<c[1];
			points.push_back(c);
		}
    }
    
    // draw output image
=======
    
    // testing indicates threshold difference of 45 from lowest to highest
    // that's applicable to poor lighting conditions.
    
    static constexpr int diff = 20;
    static constexpr int steps = 5;
    static constexpr int successes = 5;
    
    int thres = s.threshold;
    
    struct blob {
        std::vector<cv::Vec2d> pos;
        std::vector<double> confids;
        std::vector<double> areas;
        
        cv::Vec2d effective_pos() const
        {
            double x = 0;
            double y = 0;
            double norm = 0;
            for (unsigned i = 0; i < pos.size(); i++)
            {
                const double w = confids[i] * areas[i];
                x += pos[i][0] * w;
                y += pos[i][1] * w;
                norm += w;
            }
            cv::Vec2d ret(x, y);
            ret *= 1./norm;
            return ret;
        }
    };
    
    struct simple_blob
    {
        double radius_2;
        cv::Vec2d pos;
        double confid;
        bool taken;
        double area;
        simple_blob(double radius, const cv::Vec2d& pos, double confid, double area) : radius_2(radius*radius), pos(pos), confid(confid), taken(false), area(area)
        {
            //qDebug() << "radius" << radius << "pos" << pos[0] << pos[1] << "confid" << confid;
        }
        bool inside(const simple_blob& other)
        {
            cv::Vec2d tmp = pos - other.pos;
            return tmp.dot(tmp) < radius_2;
        }
        static std::vector<blob> merge(std::vector<simple_blob>& blobs)
        {
#ifdef DEBUG_EXTRACTION
            static Timer t;
            bool debug = t.elapsed_ms() > 100;
            if (debug) t.start();
#endif
            
            std::vector<blob> ret;
            for (unsigned i = 0; i < blobs.size(); i++)
            {
                auto& b = blobs[i];
                if (b.taken)
                    continue;
                b.taken = true;
                blob b_;
                b_.pos.push_back(b.pos);
                b_.confids.push_back(b.confid);
                b_.areas.push_back(b.area);
                
                for (unsigned j = i+1; j < blobs.size(); j++)
                {
                    auto& b2 = blobs[j];
                    if (b2.taken)
                        continue;
                    if (b.inside(b2) || b2.inside(b))
                    {
                        b2.taken = true;
                        b_.pos.push_back(b2.pos);
                        b_.confids.push_back(b2.confid);
                        b_.areas.push_back(b2.area);
                    }
                }
                if (b_.pos.size() >= successes)
                    ret.push_back(b_);
            }
#ifdef DEBUG_EXTRACTION
            if (debug)
            {
                double diff = 0;
                for (unsigned j = 0; j < ret.size(); j++)
                {
                    auto& b = ret[j];
                    cv::Vec2d pos = b.effective_pos();
                    for (unsigned i = 0; i < b.pos.size(); i++)
                    {
                        auto tmp = pos - b.pos[i];
                        diff += std::abs(tmp.dot(tmp));
                    }
                }
                qDebug() << "diff" << diff;
            }
#endif
            return ret;
        }
    };
    
    // mask for everything that passes the threshold (or: the upper threshold of the hysteresis)
	Mat frame_bin = cv::Mat::zeros(H, W, CV_8U);
    
    const int min = std::max(0, thres - diff/2);
    const int max = std::min(255, thres + diff/2);
    const int step = std::max(1, diff / steps);
    
    std::vector<simple_blob> blobs;
    
    // this code is based on OpenCV SimpleBlobDetector
    for (int i = min; i < max; i += step)
    {
        Mat frame_bin_;
        threshold(frame_gray, frame_bin_, i, 255, THRESH_BINARY);
        frame_bin.setTo(170, frame_bin_);
        
        std::vector<std::vector<cv::Point>> contours;
        cv::findContours(frame_bin_, contours, CV_RETR_LIST, CV_CHAIN_APPROX_SIMPLE);
        
        int cnt = 0;
        
        for (auto& c : contours)
        {
            if (cnt++ > 30)
                break;
            
            auto m = cv::moments(cv::Mat(c));
            const double area = m.m00;
            if (area == 0.)
                continue;
            cv::Vec2d pos(m.m10 / m.m00, m.m01 / m.m00);
            if (area < region_size_min || area > region_size_max)
                continue;
            
            double radius = 0;
            
            for (auto& k : c)
            {
                cv::Vec2d pos_(k.x, k.y);
                cv::Vec2d tmp = pos_ - pos;
                radius = std::max(radius, sqrt(1e-2 + tmp.dot(tmp)));
            }
            double confid = 1;
            {
                double denominator = std::sqrt(std::pow(2 * m.mu11, 2) + std::pow(m.mu20 - m.mu02, 2));
                const double eps = 1e-2;
                if (denominator > eps)
                {
                    double cosmin = (m.mu20 - m.mu02) / denominator;
                    double sinmin = 2 * m.mu11 / denominator;
                    double cosmax = -cosmin;
                    double sinmax = -sinmin;
    
                    double imin = 0.5 * (m.mu20 + m.mu02) - 0.5 * (m.mu20 - m.mu02) * cosmin - m.mu11 * sinmin;
                    double imax = 0.5 * (m.mu20 + m.mu02) - 0.5 * (m.mu20 - m.mu02) * cosmax - m.mu11 * sinmax;
                    confid = imin / imax;
                }
            }
            blobs.push_back(simple_blob(radius, pos, confid, area));
        }
    }
    
    // clear old points
	points.clear();
    
    for (auto& b : simple_blob::merge(blobs))
    {
        auto pos = b.effective_pos();
        Vec2f p((pos[0] - W/2)/W, -(pos[1] - H/2)/W);
        points.push_back(p);
    }
    
    vector<Mat> channels_;
    cv::split(frame, channels_);
    // draw output image
    Mat frame_bin_ = frame_bin * .5;
>>>>>>> e94be88e
    vector<Mat> channels;
    channels.push_back(channels_[0] + frame_bin_);
    channels.push_back(channels_[1] - frame_bin_);
    channels.push_back(channels_[2] - frame_bin_);
    merge(channels, frame);
    
	return points;
}<|MERGE_RESOLUTION|>--- conflicted
+++ resolved
@@ -28,97 +28,15 @@
 	const int W = frame.cols;
 	const int H = frame.rows; 
 
-<<<<<<< HEAD
-	// clear old points
-	points.clear();
-
-    // convert to grayscale
-    Mat frame_gray;
-    cvtColor(frame, frame_gray, cv::COLOR_RGB2GRAY);
-    
-    int primary = s.threshold;
-	
-    // mask for everything that passes the threshold (or: the upper threshold of the hysteresis)
-    Mat frame_bin;
-    
-    threshold(frame_gray, frame_bin, primary, 255, THRESH_BINARY);
-    
-=======
 	// convert to grayscale
 	Mat frame_gray;
     cvtColor(frame, frame_gray, cv::COLOR_RGB2GRAY);
    
->>>>>>> e94be88e
     int min_size = s.min_point_size;
     int max_size = s.max_point_size;
     
-    unsigned int region_size_min = 3.14*min_size*min_size/4.0;
+	unsigned int region_size_min = 3.14*min_size*min_size/4.0;
 	unsigned int region_size_max = 3.14*max_size*max_size/4.0;
-<<<<<<< HEAD
-
-	int blob_index = 1;
-	for (int y=0; y<H; y++)
-	{
-		if (blob_index >= 255) break;
-		for (int x=0; x<W; x++)
-		{
-			if (blob_index >= 255) break;
-
-			// find connected components with floodfill
-			if (frame_bin.at<unsigned char>(y,x) != 255) continue;
-			Rect rect;
-
-			floodFill(frame_bin, Point(x,y), Scalar(blob_index), &rect, Scalar(0), Scalar(0), FLOODFILL_FIXED_RANGE);
-			blob_index++;
-
-			// calculate the size of the connected component
-			unsigned int region_size = 0;
-			for (int i=rect.y; i < (rect.y+rect.height); i++)
-			{
-				for (int j=rect.x; j < (rect.x+rect.width); j++)
-				{
-					if (frame_bin.at<unsigned char>(i,j) != blob_index-1) continue;
-					region_size++;
-			 	}
-			}
-			
-			if (region_size < region_size_min || region_size > region_size_max) continue; 
-
-			// calculate the center of mass:
-			// mx = (sum_ij j*f(frame_grey_ij)) / (sum_ij f(frame_grey_ij))
-			// my = ...
-			// f maps from [threshold,256] -> [0, 1], lower values are mapped to 0 
-			float m = 0;
-			float mx = 0;
-			float my = 0;
-			for (int i=rect.y; i < (rect.y+rect.height); i++)
-			{
-				for (int j=rect.x; j < (rect.x+rect.width); j++)
-				{
-					if (frame_bin.at<unsigned char>(i,j) != blob_index-1) continue;
-					float val;
-
-                                        val = frame_gray.at<unsigned char>(i,j);
-                                        val = float(val - primary)/(256 - primary);
-                                        val = val*val; // makes it more stable (less emphasis on low values, more on the peak)
-
-					m  +=     val;
-					mx += j * val;
-					my += i * val; 
-				}
-			}
-
-			// convert to centered camera coordinate system with y axis upwards 
-			Vec2f c;
-			c[0] =  (mx/m - W/2)/W;
-			c[1] = -(my/m - H/2)/W;
-			//qDebug()<<blob_index<<"  => "<<c[0]<<" "<<c[1];
-			points.push_back(c);
-		}
-    }
-    
-    // draw output image
-=======
     
     // testing indicates threshold difference of 45 from lowest to highest
     // that's applicable to poor lighting conditions.
@@ -301,12 +219,11 @@
     cv::split(frame, channels_);
     // draw output image
     Mat frame_bin_ = frame_bin * .5;
->>>>>>> e94be88e
     vector<Mat> channels;
     channels.push_back(channels_[0] + frame_bin_);
     channels.push_back(channels_[1] - frame_bin_);
     channels.push_back(channels_[2] - frame_bin_);
     merge(channels, frame);
-    
+
 	return points;
 }