#pragma once

#include <QObject>
#include <QWidget>
#include <QTimer>
#include "ui_settings.h"
#include "opentrack/state.hpp"
#include "opentrack/shortcuts.h"
#include "ftnoir_tracker_pt/ftnoir_tracker_pt_settings.h"
#include "facetracknoir/trans_calib.h"
#include "ftnoir_tracker_pt/ftnoir_tracker_pt.h"
#include "ftnoir_filter_accela/ftnoir_filter_accela.h"

class OptionsDialog: public QWidget
{
    Q_OBJECT
signals:
    void reload();
public:
    OptionsDialog(State &state);
private:
    Ui::UI_Settings ui;
    Shortcuts::settings s;
<<<<<<< HEAD
    settings_pt pt;
    settings_accela acc;
    QTimer timer;
    State& state;
    TranslationCalibrator trans_calib;
    bool trans_calib_running;

    Tracker_PT* get_pt();
private slots:
    void update_ewma_display(int value);
    void update_rot_display(int value);
    void update_trans_display(int value);
    void update_rot_dz_display(int value);
    void update_trans_dz_display(int value);
=======
    void closeEvent(QCloseEvent *) override { doCancel(); }
>>>>>>> 2f631a51
private slots:
    void doOK();
    void doCancel();
    void startstop_trans_calib(bool start);
    void poll_tracker_info();
    void trans_calib_step();
    void bind_key(value<QString>& ret, QLabel* label);
};<|MERGE_RESOLUTION|>--- conflicted
+++ resolved
@@ -21,7 +21,6 @@
 private:
     Ui::UI_Settings ui;
     Shortcuts::settings s;
-<<<<<<< HEAD
     settings_pt pt;
     settings_accela acc;
     QTimer timer;
@@ -30,16 +29,14 @@
     bool trans_calib_running;
 
     Tracker_PT* get_pt();
+    void closeEvent(QCloseEvent *) override { doCancel(); }
 private slots:
     void update_ewma_display(int value);
     void update_rot_display(int value);
     void update_trans_display(int value);
     void update_rot_dz_display(int value);
     void update_trans_dz_display(int value);
-=======
-    void closeEvent(QCloseEvent *) override { doCancel(); }
->>>>>>> 2f631a51
-private slots:
+
     void doOK();
     void doCancel();
     void startstop_trans_calib(bool start);
