/********************************************************************************
* FaceTrackNoIR      This program is a private project of some enthusiastic     *
*                    gamers from Holland, who don't like to pay much for        *
*                    head-tracking.                                             *
*                                                                               *
* Copyright (C) 2012  Wim Vriend (Developing)                                   *
*                     Ron Hendriks (Researching and Testing)                    *
*                                                                               *
* Homepage                                                                      *
*                                                                               *
* This program is free software; you can redistribute it and/or modify it       *
* under the terms of the GNU General Public License as published by the         *
* Free Software Foundation; either version 3 of the License, or (at your        *
* option) any later version.                                                    *
*                                                                               *
* This program is distributed in the hope that it will be useful, but           *
* WITHOUT ANY WARRANTY; without even the implied warranty of MERCHANTABILITY    *
* or FITNESS FOR A PARTICULAR PURPOSE. See the GNU General Public License for   *
* more details.                                                                 *
*                                                                               *
* You should have received a copy of the GNU General Public License along       *
* with this program; if not, see <http://www.gnu.org/licenses/>.                *
*                                                                               *
********************************************************************************/
#pragma once
#ifndef INCLUDED_FTN_FILTER_H
#define INCLUDED_FTN_FILTER_H

#include "ftnoir_filter_base/ftnoir_filter_base.h"
#include "facetracknoir/global-settings.h"
#include "ui_ftnoir_ewma_filtercontrols.h"
#include <QWidget>
#include <QMutex>
#include "facetracknoir/options.h"
using namespace options;

struct settings {
    pbundle b;
    value<int> kMinSmoothing, kMaxSmoothing, kSmoothingScaleCurve;
    settings() :
        b(bundle("ewma-filter")),
        kMinSmoothing(b, "min-smoothing", 15),
        kMaxSmoothing(b, "max-smoothing", 50),
        kSmoothingScaleCurve(b, "smoothing-scale-curve", 10)
    {}
};


class FTNoIR_Filter : public IFilter
{
public:
    FTNoIR_Filter();
    void reset() {}
    void FilterHeadPoseData(const double *target_camera_position,
                            double *new_camera_position);
    void receiveSettings();
private:
    bool first_run;
<<<<<<< HEAD
    double delta_smoothing;
    double noise_smoothing;
    double delta[6];
    double noise[6];

    double kMinSmoothing;
    double kMaxSmoothing;
    double kSmoothingScaleCurve;
=======
    double alpha_smoothing;
    double alpha[6];
    double current_camera_position[6];
    settings s;
>>>>>>> 74544964
};

//*******************************************************************************************************
// FaceTrackNoIR Filter Settings-dialog.
//*******************************************************************************************************

// Widget that has controls for FTNoIR protocol filter-settings.
class FilterControls: public QWidget, public IFilterDialog
{
    Q_OBJECT
public:
    FilterControls();
    void registerFilter(IFilter* flt);
    void unregisterFilter();

private:
    Ui::UICFilterControls ui;
    void save();
    settings s;
    FTNoIR_Filter* pFilter;

private slots:
    void doOK();
    void doCancel();
};

//*******************************************************************************************************
// FaceTrackNoIR Filter DLL. Functions used to get general info on the Filter
//*******************************************************************************************************
class FTNoIR_FilterDll : public Metadata
{
public:
    void getFullName(QString *strToBeFilled) { *strToBeFilled = QString("EWMA Filter Mk2"); }
    void getShortName(QString *strToBeFilled) { *strToBeFilled = QString("EWMA"); }
    void getDescription(QString *strToBeFilled) { *strToBeFilled = QString("Exponentially Weighted Moving Average filter with dynamic smoothing parameter"); }
    void getIcon(QIcon *icon){ *icon = QIcon(":/images/filter-16.png"); }
};

#endif  //INCLUDED_FTN_FILTER_H
//END
<|MERGE_RESOLUTION|>--- conflicted
+++ resolved
@@ -1,113 +1,104 @@
-/********************************************************************************
-* FaceTrackNoIR      This program is a private project of some enthusiastic     *
-*                    gamers from Holland, who don't like to pay much for        *
-*                    head-tracking.                                             *
-*                                                                               *
-* Copyright (C) 2012  Wim Vriend (Developing)                                   *
-*                     Ron Hendriks (Researching and Testing)                    *
-*                                                                               *
-* Homepage                                                                      *
-*                                                                               *
-* This program is free software; you can redistribute it and/or modify it       *
-* under the terms of the GNU General Public License as published by the         *
-* Free Software Foundation; either version 3 of the License, or (at your        *
-* option) any later version.                                                    *
-*                                                                               *
-* This program is distributed in the hope that it will be useful, but           *
-* WITHOUT ANY WARRANTY; without even the implied warranty of MERCHANTABILITY    *
-* or FITNESS FOR A PARTICULAR PURPOSE. See the GNU General Public License for   *
-* more details.                                                                 *
-*                                                                               *
-* You should have received a copy of the GNU General Public License along       *
-* with this program; if not, see <http://www.gnu.org/licenses/>.                *
-*                                                                               *
-********************************************************************************/
-#pragma once
-#ifndef INCLUDED_FTN_FILTER_H
-#define INCLUDED_FTN_FILTER_H
-
-#include "ftnoir_filter_base/ftnoir_filter_base.h"
-#include "facetracknoir/global-settings.h"
-#include "ui_ftnoir_ewma_filtercontrols.h"
-#include <QWidget>
-#include <QMutex>
-#include "facetracknoir/options.h"
-using namespace options;
-
-struct settings {
-    pbundle b;
-    value<int> kMinSmoothing, kMaxSmoothing, kSmoothingScaleCurve;
-    settings() :
-        b(bundle("ewma-filter")),
-        kMinSmoothing(b, "min-smoothing", 15),
-        kMaxSmoothing(b, "max-smoothing", 50),
-        kSmoothingScaleCurve(b, "smoothing-scale-curve", 10)
-    {}
-};
-
-
-class FTNoIR_Filter : public IFilter
-{
-public:
-    FTNoIR_Filter();
-    void reset() {}
-    void FilterHeadPoseData(const double *target_camera_position,
-                            double *new_camera_position);
-    void receiveSettings();
-private:
-    bool first_run;
-<<<<<<< HEAD
-    double delta_smoothing;
-    double noise_smoothing;
-    double delta[6];
-    double noise[6];
-
-    double kMinSmoothing;
-    double kMaxSmoothing;
-    double kSmoothingScaleCurve;
-=======
-    double alpha_smoothing;
-    double alpha[6];
-    double current_camera_position[6];
-    settings s;
->>>>>>> 74544964
-};
-
-//*******************************************************************************************************
-// FaceTrackNoIR Filter Settings-dialog.
-//*******************************************************************************************************
-
-// Widget that has controls for FTNoIR protocol filter-settings.
-class FilterControls: public QWidget, public IFilterDialog
-{
-    Q_OBJECT
-public:
-    FilterControls();
-    void registerFilter(IFilter* flt);
-    void unregisterFilter();
-
-private:
-    Ui::UICFilterControls ui;
-    void save();
-    settings s;
-    FTNoIR_Filter* pFilter;
-
-private slots:
-    void doOK();
-    void doCancel();
-};
-
-//*******************************************************************************************************
-// FaceTrackNoIR Filter DLL. Functions used to get general info on the Filter
-//*******************************************************************************************************
-class FTNoIR_FilterDll : public Metadata
-{
-public:
-    void getFullName(QString *strToBeFilled) { *strToBeFilled = QString("EWMA Filter Mk2"); }
-    void getShortName(QString *strToBeFilled) { *strToBeFilled = QString("EWMA"); }
-    void getDescription(QString *strToBeFilled) { *strToBeFilled = QString("Exponentially Weighted Moving Average filter with dynamic smoothing parameter"); }
-    void getIcon(QIcon *icon){ *icon = QIcon(":/images/filter-16.png"); }
-};
-
-#endif  //INCLUDED_FTN_FILTER_H
-//END
+/********************************************************************************
+* FaceTrackNoIR      This program is a private project of some enthusiastic     *
+*                    gamers from Holland, who don't like to pay much for        *
+*                    head-tracking.                                             *
+*                                                                               *
+* Copyright (C) 2012  Wim Vriend (Developing)                                   *
+*                     Ron Hendriks (Researching and Testing)                    *
+*                                                                               *
+* Homepage                                                                      *
+*                                                                               *
+* This program is free software; you can redistribute it and/or modify it       *
+* under the terms of the GNU General Public License as published by the         *
+* Free Software Foundation; either version 3 of the License, or (at your        *
+* option) any later version.                                                    *
+*                                                                               *
+* This program is distributed in the hope that it will be useful, but           *
+* WITHOUT ANY WARRANTY; without even the implied warranty of MERCHANTABILITY    *
+* or FITNESS FOR A PARTICULAR PURPOSE. See the GNU General Public License for   *
+* more details.                                                                 *
+*                                                                               *
+* You should have received a copy of the GNU General Public License along       *
+* with this program; if not, see <http://www.gnu.org/licenses/>.                *
+*                                                                               *
+********************************************************************************/
+#pragma once
+#ifndef INCLUDED_FTN_FILTER_H
+#define INCLUDED_FTN_FILTER_H
+
+#include "ftnoir_filter_base/ftnoir_filter_base.h"
+#include "facetracknoir/global-settings.h"
+#include "ui_ftnoir_ewma_filtercontrols.h"
+#include <QWidget>
+#include <QMutex>
+#include "facetracknoir/options.h"
+using namespace options;
+
+struct settings {
+    pbundle b;
+    value<int> kMinSmoothing, kMaxSmoothing, kSmoothingScaleCurve;
+    settings() :
+        b(bundle("ewma-filter")),
+        kMinSmoothing(b, "min-smoothing", 15),
+        kMaxSmoothing(b, "max-smoothing", 50),
+        kSmoothingScaleCurve(b, "smoothing-scale-curve", 10)
+    {}
+};
+
+
+class FTNoIR_Filter : public IFilter
+{
+public:
+    FTNoIR_Filter();
+    void reset() {}
+    void FilterHeadPoseData(const double *target_camera_position,
+                            double *new_camera_position);
+    void receiveSettings();
+private:
+    bool first_run;
+    double delta_smoothing;
+    double noise_smoothing;
+    double delta[6];
+    double noise[6];
+    double current_camera_position[6];
+    settings s;
+};
+
+//*******************************************************************************************************
+// FaceTrackNoIR Filter Settings-dialog.
+//*******************************************************************************************************
+
+// Widget that has controls for FTNoIR protocol filter-settings.
+class FilterControls: public QWidget, public IFilterDialog
+{
+    Q_OBJECT
+public:
+    FilterControls();
+    void registerFilter(IFilter* flt);
+    void unregisterFilter();
+
+private:
+    Ui::UICFilterControls ui;
+    void save();
+    settings s;
+    FTNoIR_Filter* pFilter;
+
+private slots:
+    void doOK();
+    void doCancel();
+};
+
+//*******************************************************************************************************
+// FaceTrackNoIR Filter DLL. Functions used to get general info on the Filter
+//*******************************************************************************************************
+class FTNoIR_FilterDll : public Metadata
+{
+public:
+    void getFullName(QString *strToBeFilled) { *strToBeFilled = QString("EWMA Filter Mk2"); }
+    void getShortName(QString *strToBeFilled) { *strToBeFilled = QString("EWMA"); }
+    void getDescription(QString *strToBeFilled) { *strToBeFilled = QString("Exponentially Weighted Moving Average filter with dynamic smoothing parameter"); }
+    void getIcon(QIcon *icon){ *icon = QIcon(":/images/filter-16.png"); }
+};
+
+#endif  //INCLUDED_FTN_FILTER_H
+//END